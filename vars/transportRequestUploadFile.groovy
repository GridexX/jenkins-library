import com.sap.piper.GitUtils
import groovy.transform.Field

import com.sap.piper.ConfigurationHelper
import com.sap.piper.ConfigurationMerger
import com.sap.piper.cm.ChangeManagement
import com.sap.piper.cm.ChangeManagementException

import hudson.AbortException


@Field def STEP_NAME = 'transportRequestUploadFile'

<<<<<<< HEAD
=======
@Field Set parameterKeys = [
    'changeDocumentId',
    'cmClientOpts',
    'transportRequestId',
    'applicationId',
    'filePath',
    'credentialsId',
    'endpoint',
    'gitFrom',
    'gitTo',
    'gitChangeDocumentLabel',
    'gitFormat'
  ]

>>>>>>> 75a9a762
@Field Set generalConfigurationKeys = [
    'credentialsId',
    'cmClientOpts',
    'endpoint',
    'gitFrom',
    'gitTo',
    'gitChangeDocumentLabel',
    'gitFormat'
  ]

@Field Set parameterKeys = generalConfigurationKeys.plus([
    'applicationId',
    'changeDocumentId',
    'filePath',
    'transportRequestId'])

@Field Set stepConfigurationKeys = generalConfigurationKeys

def call(parameters = [:]) {

    handlePipelineStepErrors (stepName: STEP_NAME, stepParameters: parameters) {

        def script = parameters?.script ?: [commonPipelineEnvironment: commonPipelineEnvironment]

        ChangeManagement cm = parameters.cmUtils ?: new ChangeManagement(script)

        Map configuration = ConfigurationHelper
                            .loadStepDefaults(this)
                            .mixinGeneralConfig(script.commonPipelineEnvironment, generalConfigurationKeys)
                            .mixinStageConfig(script.commonPipelineEnvironment, parameters.stageName?:env.STAGE_NAME, stepConfigurationKeys)
                            .mixinStepConfig(script.commonPipelineEnvironment, stepConfigurationKeys)
                            .mixin(parameters, parameterKeys)
                            .use()

        def changeDocumentId = configuration.changeDocumentId

        if(changeDocumentId?.trim()) {

          echo "[INFO] ChangeDocumentId '${changeDocumentId}' retrieved from parameters."

        } else {

          echo "[INFO] Retrieving ChangeDocumentId from commit history [from: ${configuration.gitFrom}, to: ${configuration.gitTo}]." +
               "Searching for pattern '${configuration.gitChangeDocumentLabel}'. Searching with format '${configuration.gitFormat}'."

            try {
                changeDocumentId = cm.getChangeDocumentId(
                                                  configuration.gitFrom,
                                                  configuration.gitTo,
                                                  configuration.gitChangeDocumentLabel,
                                                  configuration.gitFormat
                                                 )

                echo "[INFO] ChangeDocumentId '${changeDocumentId}' retrieved from commit history"

            } catch(ChangeManagementException ex) {
                echo "[WARN] Cannot retrieve changeDocumentId from commit history: ${ex.getMessage()}."
            }
        }

        if(! changeDocumentId?.trim()) {
            throw new AbortException("Change document id not provided (parameter: 'changeDocumentId' or via commit history).")
        }

        def transportRequestId = configuration.transportRequestId
        if(!transportRequestId) throw new AbortException("Transport Request id not provided (parameter: 'transportRequestId').")

        def applicationId = configuration.applicationId
        if(!applicationId) throw new AbortException("Application id not provided (parameter: 'applicationId').")

        def filePath = configuration.filePath
        if(!filePath) throw new AbortException("File path not provided (parameter: 'filePath').")

        def credentialsId = configuration.credentialsId
        if(!credentialsId) throw new AbortException("Credentials id not provided (parameter: 'credentialsId').")

        def endpoint = configuration.endpoint
        if(!endpoint) throw new AbortException("Solution Manager endpoint not provided (parameter: 'endpoint').")

        echo "[INFO] Uploading file '$filePath' to transport request '$transportRequestId' of change document '$changeDocumentId'."

        withCredentials([usernamePassword(
            credentialsId: credentialsId,
            passwordVariable: 'password',
            usernameVariable: 'username')]) {

            try {
                cm.uploadFileToTransportRequest(changeDocumentId, transportRequestId, applicationId, filePath, endpoint, username, password, configuration.cmClientOpts)
            } catch(ChangeManagementException ex) {
                throw new AbortException(ex.getMessage())
            }
        }

        echo "[INFO] File '$filePath' has been successfully uploaded to transport request '$transportRequestId' of change document '$changeDocumentId'."
    }
}<|MERGE_RESOLUTION|>--- conflicted
+++ resolved
@@ -11,23 +11,6 @@
 
 @Field def STEP_NAME = 'transportRequestUploadFile'
 
-<<<<<<< HEAD
-=======
-@Field Set parameterKeys = [
-    'changeDocumentId',
-    'cmClientOpts',
-    'transportRequestId',
-    'applicationId',
-    'filePath',
-    'credentialsId',
-    'endpoint',
-    'gitFrom',
-    'gitTo',
-    'gitChangeDocumentLabel',
-    'gitFormat'
-  ]
-
->>>>>>> 75a9a762
 @Field Set generalConfigurationKeys = [
     'credentialsId',
     'cmClientOpts',
