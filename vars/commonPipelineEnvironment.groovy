import com.sap.piper.ConfigurationLoader
import com.sap.piper.ConfigurationMerger
import com.sap.piper.DefaultValueCache
import com.sap.piper.analytics.InfluxData
import groovy.json.JsonOutput

class commonPipelineEnvironment implements Serializable {

    //Project identifier which might be used to distinguish resources which are available globally, e.g. for locking
    def projectName

    //stores version of the artifact which is build during pipeline run
    def artifactVersion
    def originalArtifactVersion

    //stores the build tools if it inferred automatically, e.g. in the SAP Cloud SDK pipeline
    String buildTool

    //Stores the current buildResult
    String buildResult = 'SUCCESS'

    //stores the gitCommitId as well as additional git information for the build during pipeline run
    String gitCommitId
    String gitCommitMessage
    String gitSshUrl
    String gitHttpsUrl
    String gitBranch

    String xsDeploymentId

    //GiutHub specific information
    String githubOrg
    String githubRepo

    //stores properties for a pipeline which build an artifact and then bundles it into a container
    private Map appContainerProperties = [:]

    Map configuration = [:]
    Map containerProperties = [:]
    Map defaultConfiguration = [:]

    // Location of the file from where the configuration was parsed. See setupCommonPipelineEnvironment.groovy
    // Useful for making sure that the piper binary uses the same file when called from Jenkins.
    String configurationFile = ''

    String mtarFilePath = ""

    String abapRepositoryNames

    private Map valueMap = [:]

    void setValue(String property, value) {
        valueMap[property] = value
    }

    def getValue(String property) {
        return valueMap.get(property)
    }

    String changeDocumentId

    def reset() {

        projectName = null

        abapRepositoryNames = null

        appContainerProperties = [:]
        artifactVersion = null
        originalArtifactVersion = null

        buildTool = null

        configuration = [:]
        containerProperties = [:]

        gitCommitId = null
        gitCommitMessage = null
        gitSshUrl = null
        gitHttpsUrl = null
        gitBranch = null

        githubOrg = null
        githubRepo = null

        mtarFilePath = null
        valueMap = [:]

        changeDocumentId = null

        InfluxData.reset()
    }

    def setAppContainerProperty(property, value) {
        appContainerProperties[property] = value
    }

    def getAppContainerProperty(property) {
        return appContainerProperties[property]
    }

    def setContainerProperty(property, value) {
        containerProperties[property] = value
    }

    def getContainerProperty(property) {
        return containerProperties[property]
    }

    // goes into measurement jenkins_custom_data
    def setInfluxCustomDataEntry(key, value) {
        InfluxData.addField('jenkins_custom_data', key, value)
    }
    // goes into measurement jenkins_custom_data
    @Deprecated // not used in library
    def getInfluxCustomData() {
        return InfluxData.getInstance().getFields().jenkins_custom_data
    }

    // goes into measurement jenkins_custom_data
    def setInfluxCustomDataTagsEntry(key, value) {
        InfluxData.addTag('jenkins_custom_data', key, value)
    }
    // goes into measurement jenkins_custom_data
    @Deprecated // not used in library
    def getInfluxCustomDataTags() {
        return InfluxData.getInstance().getTags().jenkins_custom_data
    }

    void setInfluxCustomDataMapEntry(measurement, field, value) {
        InfluxData.addField(measurement, field, value)
    }
    @Deprecated // not used in library
    def getInfluxCustomDataMap() {
        return InfluxData.getInstance().getFields()
    }

    def setInfluxCustomDataMapTagsEntry(measurement, tag, value) {
        InfluxData.addTag(measurement, tag, value)
    }
    @Deprecated // not used in library
    def getInfluxCustomDataMapTags() {
        return InfluxData.getInstance().getTags()
    }

    @Deprecated // not used in library
    def setInfluxStepData(key, value) {
        InfluxData.addField('step_data', key, value)
    }
    @Deprecated // not used in library
    def getInfluxStepData(key) {
        return InfluxData.getInstance().getFields()['step_data'][key]
    }

    @Deprecated // not used in library
    def setInfluxPipelineData(key, value) {
        InfluxData.addField('pipeline_data', key, value)
    }
    @Deprecated // not used in library
    def setPipelineMeasurement(key, value){
        setInfluxPipelineData(key, value)
    }
    @Deprecated // not used in library
    def getPipelineMeasurement(key) {
        return InfluxData.getInstance().getFields()['pipeline_data'][key]
    }

    Map getStepConfiguration(stepName, stageName = env.STAGE_NAME, includeDefaults = true) {
        Map defaults = [:]
        if (includeDefaults) {
            defaults = ConfigurationLoader.defaultGeneralConfiguration()
            defaults = ConfigurationMerger.merge(ConfigurationLoader.defaultStepConfiguration(null, stepName), null, defaults)
            defaults = ConfigurationMerger.merge(ConfigurationLoader.defaultStageConfiguration(null, stageName), null, defaults)
        }
        Map config = ConfigurationMerger.merge(configuration.get('general') ?: [:], null, defaults)
        config = ConfigurationMerger.merge(configuration.get('steps')?.get(stepName) ?: [:], null, config)
        config = ConfigurationMerger.merge(configuration.get('stages')?.get(stageName) ?: [:], null, config)
        return config
    }

    def files = [
        [filename: '.pipeline/commonPipelineEnvironment/artifactVersion', property: 'artifactVersion'],
        [filename: '.pipeline/commonPipelineEnvironment/originalArtifactVersion', property: 'originalArtifactVersion'],
        [filename: '.pipeline/commonPipelineEnvironment/github/owner', property: 'githubOrg'],
        [filename: '.pipeline/commonPipelineEnvironment/github/repository', property: 'githubRepo'],
        [filename: '.pipeline/commonPipelineEnvironment/git/branch', property: 'gitBranch'],
        [filename: '.pipeline/commonPipelineEnvironment/git/commitId', property: 'gitCommitId'],
        [filename: '.pipeline/commonPipelineEnvironment/git/commitMessage', property: 'gitCommitMessage'],
        [filename: '.pipeline/commonPipelineEnvironment/mtarFilePath', property: 'mtarFilePath'],
<<<<<<< HEAD
        [filename: '.pipeline/commonPipelineEnvironment/configurationFile', property: 'configurationFile'],

=======
        [filename: '.pipeline/commonPipelineEnvironment/abap/repositoryNames', property: 'abapRepositoryNames'],
>>>>>>> d8553ab5
    ]

    void writeToDisk(script) {

        // The default config files were extracted from merged library
        // resources by setupCommonPipelineEnvironment.groovy into .pipeline/.
        List customDefaults = DefaultValueCache.getInstance().getCustomDefaults()
        List customDefaultFiles = []
        customDefaults.each { customDefault ->
            def filepath =  ".pipeline/tmp/${customDefault}"
            script.writeFile(file: filepath, text: libraryResource(customDefault))
            customDefaultFiles.add(filepath)
        }
        script.writeFile file: '.pipeline/commonPipelineEnvironment/customDefaults', text: groovy.json.JsonOutput.toJson(customDefaultFiles)

        files.each({f  ->
            if (this[f.property] && !script.fileExists(f.filename)) {
                script.writeFile file: f.filename, text: this[f.property]
            }
        })

        containerProperties.each({key, value ->
            def fileName = ".pipeline/commonPipelineEnvironment/container/${key}"
            if (value && !script.fileExists(fileName)) {
                if(value instanceof String) {
                    script.writeFile file: fileName, text: value
                } else {
                    script.writeFile file: fileName, text: groovy.json.JsonOutput.toJson(value)
                }
            }
        })

        valueMap.each({key, value ->
            def fileName = ".pipeline/commonPipelineEnvironment/custom/${key}"
            if (value && !script.fileExists(fileName)) {
                if(value instanceof String) {
                    script.writeFile file: fileName, text: value
                } else {
                    script.writeFile file: fileName, text: groovy.json.JsonOutput.toJson(value)
                }
            }
        })
    }

    void readFromDisk(script) {

        files.each({f  ->
            if (script.fileExists(f.filename)) {
                this[f.property] = script.readFile(f.filename)
            }
        })

        def customValues = script.findFiles(glob: '.pipeline/commonPipelineEnvironment/custom/*')

        customValues.each({f ->
            def fileName = f.getName()
            def param = fileName.split('/')[fileName.split('\\/').size()-1]
            valueMap[param] = script.readFile(f.getPath())
        })
    }

    List getCustomDefaults() {
        DefaultValueCache.getInstance().getCustomDefaults()
    }
}<|MERGE_RESOLUTION|>--- conflicted
+++ resolved
@@ -187,12 +187,8 @@
         [filename: '.pipeline/commonPipelineEnvironment/git/commitId', property: 'gitCommitId'],
         [filename: '.pipeline/commonPipelineEnvironment/git/commitMessage', property: 'gitCommitMessage'],
         [filename: '.pipeline/commonPipelineEnvironment/mtarFilePath', property: 'mtarFilePath'],
-<<<<<<< HEAD
         [filename: '.pipeline/commonPipelineEnvironment/configurationFile', property: 'configurationFile'],
-
-=======
         [filename: '.pipeline/commonPipelineEnvironment/abap/repositoryNames', property: 'abapRepositoryNames'],
->>>>>>> d8553ab5
     ]
 
     void writeToDisk(script) {
