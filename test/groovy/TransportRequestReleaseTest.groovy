--- conflicted
+++ resolved
@@ -34,30 +34,8 @@
     @Before
     public void setup() {
 
-<<<<<<< HEAD
-        helper.registerAllowedMethod('usernamePassword', [Map.class], {m -> return m})
-
-        helper.registerAllowedMethod('withCredentials', [List, Closure], { l, c ->
-
-            credentialsId = l[0].credentialsId
-            binding.setProperty('username', 'anonymous')
-            binding.setProperty('password', '********')
-            try {
-                c()
-            } finally {
-                binding.setProperty('username', null)
-                binding.setProperty('password', null)
-            }
-         })
-
-        helper.registerAllowedMethod('sh', [Map], { Map m -> return 0 })
-
         nullScript.commonPipelineEnvironment.configuration = [general:
                                      [changeManagement:
-=======
-        nullScript.commonPipelineEnvironment.configuration = [steps:
-                                     [transportRequestRelease:
->>>>>>> 00a2e088
                                          [
                                           credentialsId: 'CM',
                                           endpoint: 'https://example.org/cm'
