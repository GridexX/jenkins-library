package com.sap.piper

import org.junit.Assert
import org.junit.Test

class ConfigurationMergerTest {

    @Test
    void testMerge(){
        Map defaults = [dockerImage: 'mvn']
        Map parameters = [goals: 'install', flags: '']
        List parameterKeys = ['flags']
        Map configuration = [flags: '-B']
        List configurationKeys = ['flags']
        Map merged = ConfigurationMerger.merge(parameters, parameterKeys, configuration, configurationKeys, defaults)
        Assert.assertEquals('mvn', merged.dockerImage)
        Assert.assertNull(merged.goals)
        Assert.assertEquals('', merged.flags)
    }

    @Test
    void testMergeParameterWithDefault(){
        Map defaults = [nonErpDestinations: []]
        Map parameters = [nonErpDestinations: null]
        List parameterKeys = ['nonErpDestinations']
        Map merged = ConfigurationMerger.merge(parameters, parameterKeys, defaults)
        Assert.assertEquals([], merged.nonErpDestinations)
    }

    @Test
    void testMergeCustomPipelineValues(){
        Map defaults = [dockerImage: 'mvn']
        Map parameters = [goals: 'install', flags: '']
        List parameterKeys = ['flags']
        Map configuration = [flags: '-B']
        List configurationKeys = ['flags']
        Map pipelineDataMap = [artifactVersion: '1.2.3', flags: 'test']
        Map merged = ConfigurationMerger.mergeWithPipelineData(parameters, parameterKeys, pipelineDataMap, configuration, configurationKeys, defaults)
        Assert.assertEquals('', merged.flags)
        Assert.assertEquals('1.2.3', merged.artifactVersion)
    }

    @Test
    void testMergeDeepStructure(){
        Map defaults = [fruits: [apples: 1, oranges: 10, bananaaas: 0]]
        Map configuration = [fruits: [bananaaas: 50, cucumbers: 1000]]
<<<<<<< HEAD
        Map configurationKeys = [fruits: [apples: null, oranges: null, bananaaas: null]]
        Map parameters = [fruits: [apples: 18]]
        Map parameterKeys = [fruits: [apples: null, oranges: null, bananaaas: null]]
        Map merged = ConfigurationMerger.mergeDeepStructure(parameters, parameterKeys, configuration, configurationKeys, defaults)
        Assert.assertEquals(50, merged.fruits.bananaaas)
        Assert.assertEquals(18, merged.fruits.apples)
        Assert.assertEquals(null, merged.fruits.cucumbers)
=======
        List configurationKeys = ['fruits']
        Map parameters = [fruits: [apples: 18], veggie: []]
        List parameterKeys = ['fruits']
        Map merged = ConfigurationMerger.merge(parameters, parameterKeys, configuration, configurationKeys, defaults)
        Assert.assertEquals(50, merged.fruits.bananaaas)
        Assert.assertEquals(18, merged.fruits.apples)
        Assert.assertEquals(10, merged.fruits.oranges)
        Assert.assertEquals(1000, merged.fruits.cucumbers)
        Assert.assertEquals(null, merged.veggie)
>>>>>>> 157c9cac
    }
}<|MERGE_RESOLUTION|>--- conflicted
+++ resolved
@@ -44,15 +44,6 @@
     void testMergeDeepStructure(){
         Map defaults = [fruits: [apples: 1, oranges: 10, bananaaas: 0]]
         Map configuration = [fruits: [bananaaas: 50, cucumbers: 1000]]
-<<<<<<< HEAD
-        Map configurationKeys = [fruits: [apples: null, oranges: null, bananaaas: null]]
-        Map parameters = [fruits: [apples: 18]]
-        Map parameterKeys = [fruits: [apples: null, oranges: null, bananaaas: null]]
-        Map merged = ConfigurationMerger.mergeDeepStructure(parameters, parameterKeys, configuration, configurationKeys, defaults)
-        Assert.assertEquals(50, merged.fruits.bananaaas)
-        Assert.assertEquals(18, merged.fruits.apples)
-        Assert.assertEquals(null, merged.fruits.cucumbers)
-=======
         List configurationKeys = ['fruits']
         Map parameters = [fruits: [apples: 18], veggie: []]
         List parameterKeys = ['fruits']
@@ -62,6 +53,5 @@
         Assert.assertEquals(10, merged.fruits.oranges)
         Assert.assertEquals(1000, merged.fruits.cucumbers)
         Assert.assertEquals(null, merged.veggie)
->>>>>>> 157c9cac
     }
 }