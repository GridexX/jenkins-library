--- conflicted
+++ resolved
@@ -38,7 +38,7 @@
 		return errors.Wrap(err, "check http request to SAP Alert Notification Service failed; not setting up the ANS hook")
 	}
 
-	if eventTemplate, err := setupEventTemplate(correlationID); err != nil {
+	if eventTemplate, err := setupEventTemplate(os.Getenv("PIPER_ansEventTemplate"), correlationID); err != nil {
 		return err
 	} else {
 		RegisterHook(&ANSHook{
@@ -49,7 +49,7 @@
 	return nil
 }
 
-func setupEventTemplate(correlationID string) (ans.Event, error) {
+func setupEventTemplate(customerEventTemplate, correlationID string) (ans.Event, error) {
 	event := ans.Event{
 		EventType: "Piper",
 		Tags:      map[string]interface{}{"ans:correlationId": correlationID, "ans:sourceEventId": correlationID},
@@ -58,17 +58,11 @@
 			ResourceName: "Pipeline",
 		},
 	}
-<<<<<<< HEAD
-	if len(config.EventTemplate) > 0 {
-		if err := event.MergeWithJSON([]byte(config.EventTemplate)); err != nil {
-			Entry().WithField("stepName", "ANS").Warnf("provided SAP Alert Notification Service event template '%s' could not be unmarshalled: %v", config.EventTemplate, err)
-			return ans.Event{}, errors.Wrapf(err, "provided SAP Alert Notification Service event template '%s' could not be unmarshalled", config.EventTemplate)
-=======
-	eventTemplate := os.Getenv("PIPER_ansEventTemplate")
-	if len(eventTemplate) > 0 {
-		if err := event.MergeWithJSON([]byte(eventTemplate)); err != nil {
-			Entry().WithField("stepName", "ANS").Warnf("provided SAP Alert Notification Service event template '%s' could not be unmarshalled: %v", eventTemplate, err)
->>>>>>> fcbaf4bf
+
+	if len(customerEventTemplate) > 0 {
+		if err := event.MergeWithJSON([]byte(customerEventTemplate)); err != nil {
+			Entry().WithField("stepName", "ANS").Warnf("provided SAP Alert Notification Service event template '%s' could not be unmarshalled: %v", customerEventTemplate, err)
+			return ans.Event{}, errors.Wrapf(err, "provided SAP Alert Notification Service event template '%s' could not be unmarshalled", customerEventTemplate)
 		}
 	}
 	if len(event.Severity) > 0 {
