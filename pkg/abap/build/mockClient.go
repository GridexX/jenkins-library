--- conflicted
+++ resolved
@@ -144,8 +144,6 @@
 	mc.AddData(buildGetTask12Result)
 	mc.AddData(buildGetTask11ResultMedia)
 	mc.AddData(buildGetValues)
-<<<<<<< HEAD
-=======
 
 	return mc
 }
@@ -229,7 +227,6 @@
 
 	mc.AddData(buildGetValues)
 	mc.AddData(buildGetValues)
->>>>>>> 9fb9034f
 
 	return mc
 }
